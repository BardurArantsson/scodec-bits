--- conflicted
+++ resolved
@@ -10,10 +10,6 @@
 
 addSbtPlugin("com.typesafe.sbt" % "sbt-ghpages" % "0.5.2")
 
-<<<<<<< HEAD
 addSbtPlugin("com.typesafe" % "sbt-mima-plugin" % "0.1.6")
-=======
-addSbtPlugin("com.typesafe" % "sbt-mima-plugin" % "0.1.6")
- 
-addSbtPlugin("pl.project13.scala" % "sbt-jmh" % "0.1.6")
->>>>>>> 4269037e
+
+addSbtPlugin("pl.project13.scala" % "sbt-jmh" % "0.1.6")