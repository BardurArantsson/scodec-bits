package scodec.bits

import java.security.MessageDigest
import org.scalacheck.{Arbitrary, Gen}
import Arbitraries._

class BitVectorTest extends BitsSuite {
  implicit val arbitraryBitVector: Arbitrary[BitVector] = Arbitrary {
    Gen.oneOf(flatBytes, balancedTrees, splitVectors, concatSplitVectors, bitStreams)
  }

  test("hashCode/equals") {
    forAll { (b: BitVector, b2: BitVector, m: Long) =>
      (b.take(m) ++ b.drop(m)).hashCode shouldBe b.hashCode
      if (b.take(3) == b2.take(3)) {
        // kind of weak, since this will only happen 1/8th of attempts on average
        b.take(3).hashCode shouldBe b2.take(3).hashCode
      }
    }
  }

  test("compact is a no-op for already compact bit vectors") {
    val b = BitVector(0x80,0x90)
    (b.compact.underlying eq b.compact.underlying) shouldBe true
    (b.toByteVector eq b.toByteVector) shouldBe true
    val b2 = b.drop(8).align // also make sure this works if we're talking about a byte-aligned slice
    (b2.compact.underlying eq b2.compact.underlying) shouldBe true
    (b2.toByteVector eq b2.toByteVector) shouldBe true
  }

  test("hashCode/equals/take/drop stack safety") {
    forAll (hugeBitStreams) { b =>
      b shouldBe b // this exercises take/drop
      b.hashCode shouldBe b.hashCode
    }
  }

  test("acquire stack safety for lazy BitVector") {
    val nats = BitVector.unfold(0)(i => Some(BitVector.high(1000) -> (i+1)))
    nats.acquire(100000).isRight shouldBe true
  }

  val bitVectorWithTakeIndex = Arbitrary.arbitrary[BitVector].flatMap { bits =>
    Gen.choose(0L, bits.size+1) map ((bits,_))
  }

  test("acquire/take consistency") {
    def check(bits: BitVector, n: Long): Unit = {
      val b = bits.acquire(n)
      b match {
        case Left(_) => bits.size should be < n
        case Right(hd) => hd shouldBe bits.take(n)
      }
      bits.acquireThen(n)(Left(_),Right(_)) shouldBe b
      bits.consumeThen(n)(Left(_),(a,b) => Right((b,a))) shouldBe bits.consume(n)(Right(_))
    }

    forAll (bitVectorWithTakeIndex) { case (bits, ind) =>
      check(bits, ind)
      check(bits, ind*2)
    }
  }

  test("1-bit vectors") {
    BitVector.zero.head shouldBe false
    BitVector.one.head shouldBe true
    BitVector.bit(false).head shouldBe false
    BitVector.bit(true).head shouldBe true
  }

  test("construction via high") {
    BitVector.high(1).toByteVector shouldBe ByteVector(0x80)
    BitVector.high(2).toByteVector shouldBe ByteVector(0xc0)
    BitVector.high(3).toByteVector shouldBe ByteVector(0xe0)
    BitVector.high(4).toByteVector shouldBe ByteVector(0xf0)
    BitVector.high(5).toByteVector shouldBe ByteVector(0xf8)
    BitVector.high(6).toByteVector shouldBe ByteVector(0xfc)
    BitVector.high(7).toByteVector shouldBe ByteVector(0xfe)
    BitVector.high(8).toByteVector shouldBe ByteVector(0xff)
    BitVector.high(9).toByteVector shouldBe ByteVector(0xff, 0x80)
    BitVector.high(10).toByteVector shouldBe ByteVector(0xff, 0xc0)
  }

  test("empty toByteVector") {
    BitVector.empty.toByteVector shouldBe ByteVector.empty
  }

  test("apply") {
    val vec = BitVector(ByteVector(0xf0, 0x0f))
    vec(0) should be (true)
    vec(1) should be (true)
    vec(2) should be (true)
    vec(3) should be (true)
    vec(4) should be (false)
    vec(5) should be (false)
    vec(6) should be (false)
    vec(7) should be (false)
    vec(8) should be (false)
    vec(9) should be (false)
    vec(10) should be (false)
    vec(11) should be (false)
    vec(12) should be (true)
    vec(13) should be (true)
    vec(14) should be (true)
    vec(15) should be (true)
  }

  test("getByte") {
    forAll { (x: BitVector) =>
      val bytes = x.bytes
      val aligned = x.align
      (0L until ((x.size + 7) / 8)).foreach { i =>
        bytes(i.toInt) shouldBe x.getByte(i)
        aligned.getByte(i) shouldBe x.getByte(i)
      }
    }
  }

  test("updated") {
    val vec = BitVector.low(16)
    vec.set(6).get(6) should be (true)
    vec.set(10).get(10) should be (true)
    vec.set(10).clear(10).get(10) should be (false)
  }

  test("drop") {
    BitVector.high(8).drop(4).toByteVector shouldBe ByteVector(0xf0)
    BitVector.high(8).drop(3).toByteVector shouldBe ByteVector(0xf8)
    BitVector.high(10).drop(3).toByteVector shouldBe ByteVector(0xfe)
    BitVector.high(10).drop(3) shouldBe BitVector.high(7)
    BitVector.high(12).drop(3).toByteVector shouldBe ByteVector(0xff, 0x80)
    BitVector.empty.drop(4) shouldBe BitVector.empty
    BitVector.high(4).drop(8) shouldBe BitVector.empty
    forAll { (x: BitVector, n: Long) =>
      val m = if (x.nonEmpty) (n % x.size).abs else 0
      x.compact.drop(m).toIndexedSeq.take(4) shouldBe x.toIndexedSeq.drop(m.toInt).take(4)
      x.compact.drop(m).compact.toIndexedSeq.take(4) shouldBe x.toIndexedSeq.drop(m.toInt).take(4)
    }
  }

  test("take/drop") {
    BitVector.high(8).take(4).toByteVector shouldBe ByteVector(0xf0)
    BitVector.high(8).take(4) shouldBe BitVector.high(4)
    BitVector.high(8).take(5).toByteVector shouldBe ByteVector(0xf8)
    BitVector.high(8).take(5) shouldBe BitVector.high(5)
    BitVector.high(10).take(7).toByteVector shouldBe ByteVector(0xfe)
    BitVector.high(10).take(7) shouldBe BitVector.high(7)
    BitVector.high(12).take(9).toByteVector shouldBe ByteVector(0xff, 0x80)
    BitVector.high(12).take(9) shouldBe BitVector.high(9)
    BitVector.high(4).take(100).toByteVector shouldBe ByteVector(0xf0)
    forAll { (x: BitVector, n0: Long, m0: Long) =>
      x.depth should be < 18
      val m = if (x.nonEmpty) (m0 % x.size).abs else 0
      val n = if (x.nonEmpty) (n0 % x.size).abs else 0
      (x.take(m) ++ x.drop(m)).compact shouldBe x
      x.take(m+n).compact.take(n) shouldBe x.take(n)
      x.drop(m+n).compact shouldBe x.drop(m).compact.drop(n)
      x.drop(n).take(m) shouldBe x.drop(n).take(m)
      x.drop(n).take(m).toIndexedSeq shouldBe BitVector.bits(x.drop(n).toIndexedSeq).take(m).toIndexedSeq
    }
  }

  test("dropRight") {
    BitVector.high(12).clear(0).dropRight(4).toByteVector shouldBe ByteVector(0x7f)
    forAll { (x: BitVector, n0: Long, m0: Long) =>
      val m = if (x.nonEmpty) (m0 % x.size).abs else 0
      val n =  if (x.nonEmpty) (n0 % x.size).abs else 0
      x.dropRight(m).dropRight(n) shouldBe x.dropRight(m + n)
      x.dropRight(m) shouldBe x.take(x.size - m)
    }
  }

  test("takeRight") {
    BitVector.high(12).clear(0).takeRight(4).toByteVector shouldBe ByteVector(0xf0)
    forAll { (x: BitVector, n0: Long, m0: Long) =>
      val m = if (x.nonEmpty) (m0 % x.size).abs else 0
      val n =  if (x.nonEmpty) (n0 % x.size).abs else 0
      x.takeRight(m max n).takeRight(n).compact shouldBe x.takeRight(n)
      x.takeRight(m) shouldBe x.drop(x.size - m)
    }
  }

  test("compact") {
    forAll { (x: BitVector) =>
      x.compact shouldBe x
      x.force.depth should be < 36
    }
  }

  test("depth") {
    // check that building a million byte vector via repeated snocs leads to balanced tree
    val N = 1000000
    val bits = (0 until N).map(n => BitVector(n)).foldLeft(BitVector.empty)(_ ++ _)
    bits.depth should be < 36
  }

  test("++") {
    (BitVector.low(7) ++ BitVector.high(1)).toByteVector shouldBe ByteVector(1: Byte)
    (BitVector.high(8) ++ BitVector.high(8)).toByteVector shouldBe ByteVector(-1: Byte, -1: Byte)
    (BitVector.high(4) ++ BitVector.low(4)).toByteVector shouldBe ByteVector(0xf0)
    (BitVector.high(4) ++ BitVector.high(4)).toByteVector shouldBe ByteVector(-1: Byte)
    (BitVector.high(4) ++ BitVector.high(5)).toByteVector shouldBe ByteVector(-1: Byte, 0x80)
    (BitVector.low(2) ++ BitVector.high(4)).toByteVector shouldBe ByteVector(0x3c)
    (BitVector.low(2) ++ BitVector.high(4) ++ BitVector.low(2)).toByteVector shouldBe ByteVector(0x3c)
    forAll { (x: BitVector, y: BitVector) =>
      (x ++ y).compact.toIndexedSeq shouldBe (x.toIndexedSeq ++ y.toIndexedSeq)
    }
  }

  test("b.take(n).drop(n) == b") {
    implicit val intGen = Arbitrary(Gen.choose(0,10000))
    forAll { (xs: List[Boolean], n0: Int, m0: Int) =>
      whenever(xs.nonEmpty) {
        val n = n0.abs % xs.size
        val m = m0.abs % xs.size
        xs.drop(m).take(n) shouldBe xs.take(m+n).drop(m)
      }
    }
    forAll { (xs: BitVector, n0: Long) =>
      val m = if (xs.nonEmpty) n0 % xs.size else 0
      (xs.take(m) ++ xs.drop(m)).compact shouldBe xs
    }
  }

  test("<<") {
    (BitVector.high(8) << 0).toByteVector shouldBe ByteVector(0xff)
    (BitVector.high(8) << 4).toByteVector shouldBe ByteVector(0xf0)
    (BitVector.high(10) << 1).toByteVector shouldBe ByteVector(0xff, 0x80)
    (BitVector.high(10) << 3).toByteVector shouldBe ByteVector(0xfe, 0x00)
    (BitVector.high(32) << 16).toByteVector shouldBe ByteVector(0xff, 0xff, 0, 0)
    (BitVector.high(32) << 15).toByteVector shouldBe ByteVector(0xff, 0xff, 0x80, 0)
  }

  test(">>") {
    (BitVector.high(8) >> 8) shouldBe BitVector.high(8)
  }

  test(">>>") {
    (BitVector.high(8) >>> 7).toByteVector shouldBe ByteVector(0x01)
  }

  test("rotations") {
    bin"10101".rotateRight(3) shouldBe bin"10110"
    bin"10101".rotateLeft(3) shouldBe bin"01101"
    forAll { (b: BitVector, n: Long) =>
      b.rotateLeft(b.size) shouldBe b
      b.rotateRight(b.size) shouldBe b
      val n0 = if (b.nonEmpty) n % b.size else n
      b.rotateRight(n0).rotateLeft(n0) shouldBe b
      b.rotateLeft(n0).rotateRight(n0) shouldBe b
    }
  }

  test("padTo") {
    BitVector.high(2).padTo(8).toByteVector shouldBe ByteVector(0xc0)
    BitVector.high(16).padTo(32).toByteVector shouldBe ByteVector(0xff, 0xff, 0, 0)
  }

  test("~") {
    ~BitVector.high(12) shouldBe BitVector.low(12)
    ~BitVector.low(12) shouldBe BitVector.high(12)
    ~BitVector(10, 10) shouldBe BitVector(245, 245)
    ~BitVector(245, 245) shouldBe BitVector(10, 10)
  }

  test("&") {
    BitVector.high(16) & BitVector.high(16) shouldBe BitVector.high(16)
    BitVector.low(16) & BitVector.high(16) shouldBe BitVector.low(16)
    BitVector.high(16) & BitVector.low(16) shouldBe BitVector.low(16)
    BitVector.low(16) & BitVector.low(16) shouldBe BitVector.low(16)
    BitVector.high(16) & BitVector.high(9) shouldBe BitVector.high(9)
  }

  test("|") {
    BitVector.high(16) | BitVector.high(16) shouldBe BitVector.high(16)
    BitVector.low(16) | BitVector.high(16) shouldBe BitVector.high(16)
    BitVector.high(16) | BitVector.low(16) shouldBe BitVector.high(16)
    BitVector.low(16) | BitVector.low(16) shouldBe BitVector.low(16)
    BitVector.high(16) | BitVector.low(9) shouldBe BitVector.high(9)
  }

  test("^") {
    BitVector.high(16) ^ BitVector.high(16) shouldBe BitVector.low(16)
    BitVector.low(16) ^ BitVector.high(16) shouldBe BitVector.high(16)
    BitVector.high(16) ^ BitVector.low(16) shouldBe BitVector.high(16)
    BitVector.low(16) ^ BitVector.low(16) shouldBe BitVector.low(16)
    BitVector.high(16) ^ BitVector.low(9) shouldBe BitVector.high(9)
    BitVector(10, 245) ^ BitVector(245, 10) shouldBe BitVector.high(16)
  }

  test("toIndexedSeq") {
    BitVector.high(8).toIndexedSeq shouldBe List.fill(8)(true)
  }

  test("reverse") {
    BitVector(0x03).reverse shouldBe BitVector(0xc0)
    BitVector(0x03, 0x80).reverse shouldBe BitVector(0x01, 0xc0)
    BitVector(0x01, 0xc0).reverse shouldBe BitVector(0x03, 0x80)
    BitVector(0x30).take(4).reverse shouldBe BitVector(0xc0).take(4)
    forAll { (bv: BitVector) =>
      bv.reverse.reverse shouldBe bv
    }
  }

  test("reverseByteOrder") {
    BitVector(0x00, 0x01).reverseByteOrder shouldBe BitVector(0x01, 0x00)
    // Double reversing should yield original if size is divisible by 8
    forAll(genBitVector(500, 0)) { (bv: BitVector) =>
      bv.reverseByteOrder.reverseByteOrder shouldBe bv
    }
    forAll { (bv: BitVector) =>
      bv.reverseByteOrder.invertReverseByteOrder shouldBe bv
    }
  }

  test("toHex") {
    BitVector(0x01, 0x02).toHex shouldBe "0102"
    BitVector(0x01, 0x02).drop(4).toHex shouldBe "102"
    BitVector(0x01, 0x02).drop(5).toHex shouldBe "204"
    forAll { (bv: BitVector) =>
      if (bv.size % 8 == 0 || bv.size % 8 > 4) bv.toHex shouldBe bv.toByteVector.toHex
      else bv.toHex shouldBe bv.toByteVector.toHex.init
    }
  }

  test("fromHexDescriptive") {
    BitVector.fromHexDescriptive("0x012") shouldBe Right(BitVector(0x01, 0x20).take(12))
    BitVector.fromHexDescriptive("0x01gg") shouldBe Left("Invalid hexadecimal character 'g' at index 4")
    forAll { (bv: BitVector) =>
      val x = bv.padTo((bv.size + 3) / 4 * 4)
      BitVector.fromValidHex(x.toHex) shouldBe x
    }
    BitVector.fromHexDescriptive("00 01 02 03") shouldBe Right(BitVector(0x00, 0x01, 0x02, 0x03))
  }

  test("fromValidHex") {
    BitVector.fromValidHex("0x012") shouldBe BitVector(0x01, 0x20).take(12)
    an[IllegalArgumentException] should be thrownBy { BitVector.fromValidHex("0x01gg") }
  }

  test("toBin") {
    BitVector(0x01, 0x02, 0xff).toBin shouldBe "000000010000001011111111"
    BitVector(0x01, 0x02, 0xff).drop(3).toBin shouldBe "000010000001011111111"
    forAll { (bv: BitVector) =>
      bv.toBin shouldBe bv.toByteVector.toBin.take(bv.size.toInt)
    }
  }

  test("fromBinDescriptive") {
    forAll { (bv: BitVector) =>
      BitVector.fromBinDescriptive(bv.toBin) shouldBe Right(bv)
    }
    BitVector.fromBinDescriptive("0102") shouldBe Left("Invalid binary character '2' at index 3")
    BitVector.fromBinDescriptive("0000 0001 0010 0011") shouldBe Right(BitVector(0x01, 0x23))
  }

  test("fromValidBin") {
    forAll { (bv: BitVector) =>
      BitVector.fromValidBin(bv.toBin) shouldBe bv
    }
    an[IllegalArgumentException] should be thrownBy { BitVector.fromValidBin("0x0102") }
  }

  test("bin string interpolator") {
    bin"0010" shouldBe BitVector(0x20).take(4)
    val x = BitVector.fromValidBin("10")
    bin"00$x" shouldBe BitVector(0x20).take(4)
    """bin"asdf"""" shouldNot compile
  }

  test("grouped + concatenate") {
    forAll { (bv: BitVector) =>
      if (bv.isEmpty) {
        bv.grouped(1) shouldBe Stream.empty
      } else if (bv.size < 3) {
        bv.grouped(bv.size) shouldBe Stream(bv)
      } else {
        bv.grouped(bv.size / 3).toList.foldLeft(BitVector.empty) { (acc, b) => acc ++ b } shouldBe bv
      }
    }
  }

  test("population count") {
    forAll { (bv: BitVector) =>
      val cnt = bv.toIndexedSeq.foldLeft(0) { (acc, b) => if (b) acc + 1 else acc }
      bv.populationCount shouldBe cnt
    }
  }

  test("indexOfSlice/containsSlice/startsWith") {
    forAll { (bv: BitVector, m0: Long, n0: Long) =>
      val m = if (bv.nonEmpty) (m0 % bv.size).abs else 0l
      val n = if (bv.nonEmpty) (n0 % bv.size).abs else 0l
      val slice = bv.slice(m min n, m max n)
      val idx = bv.indexOfSlice(slice)
      idx shouldBe bv.toIndexedSeq.indexOfSlice(slice.toIndexedSeq)
      bv.containsSlice(slice) shouldBe true
      if (bv.nonEmpty) bv.containsSlice(bv ++ bv) shouldBe false
    }
  }

  test("endsWith") {
    forAll { (bv: BitVector, n0: Long) =>
      val n = if (bv.nonEmpty) (n0 % bv.size).abs else 0l
      val slice = bv.takeRight(n)
      bv.endsWith(slice) shouldBe true
      if (slice.nonEmpty) bv.endsWith(~slice) shouldBe false
    }
  }

  test("splice") {
    forAll { (x: BitVector, y: BitVector, n0: Long) =>
      val n = if (x.nonEmpty) (n0 % x.size).abs else 0l
      x.splice(n, BitVector.empty) shouldBe x
      x.splice(n, y) shouldBe (x.take(n) ++ y ++ x.drop(n))
    }
  }

  test("patch") {
    forAll { (x: BitVector, y: BitVector, n0: Long) =>
      val n = if (x.nonEmpty) (n0 % x.size).abs else 0l
      x.patch(n, x.slice(n, n)) shouldBe x
      x.patch(n, y) shouldBe (x.take(n) ++ y ++ x.drop(n + y.size))
    }
  }

  test("sizeLessThan") { forAll { (x: BitVector) =>
    x.sizeLessThan(x.size+1) shouldBe true
    x.sizeLessThan(x.size) shouldBe false
  }}

  test("sizeGreaterThan") { forAll { (x: BitVector) =>
    (0 until x.size.toInt).forall(i => x.sizeGreaterThan(i)) shouldBe true
    x.sizeLessThan(x.size+1) shouldBe true
  }}

  test("sizeGreater/LessThan concurrent") { forAll { (x: BitVector) =>
    val ok = new java.util.concurrent.atomic.AtomicBoolean(true)
    def t = new Thread {
      override def start = {
        (0 until x.size.toInt).foreach { i =>
          ok.compareAndSet(true, x.sizeGreaterThan(i))
          ()
        }
      }
    }
    val t1 = t
    val t2 = t
    t1.start
    t2.start
    ok.compareAndSet(true, x.sizeLessThan(x.size+1))
    t1.join
    t2.join
    ok.get shouldBe true
  }}

  test("short conversions"){
    forAll { (n: Short) =>
      BitVector.fromShort(n).toShort() shouldBe n
      BitVector.fromShort(n, ordering = ByteOrdering.LittleEndian).toShort(ordering = ByteOrdering.LittleEndian) shouldBe n
      BitVector.fromShort(n).sliceToShort(0, 16) shouldBe n
<<<<<<< HEAD
      BitVector.fromShort(n).sliceToShort(10,6) shouldBe BitVector.fromShort(n).drop(10).toShort()
      BitVector.fromShort(n).sliceToShort(10,6, ordering = ByteOrdering.LittleEndian) shouldBe
        BitVector.fromShort(n).drop(10).toShort(ordering = ByteOrdering.LittleEndian)
=======
      BitVector.fromShort(n).sliceToShort(4,12) shouldBe BitVector.fromShort(n).drop(4).toShort()
      BitVector.fromShort(n).sliceToShort(4,12, ordering = ByteOrdering.LittleEndian) shouldBe
        BitVector.fromShort(n).drop(4).toShort(ordering = ByteOrdering.LittleEndian)
      if (n >= 0 && n < 16384) {
        BitVector.fromShort(n, size = 15, ordering = ByteOrdering.BigEndian).toShort(ordering = ByteOrdering.BigEndian) shouldBe n
        BitVector.fromShort(n, size = 15, ordering = ByteOrdering.LittleEndian).toShort(ordering = ByteOrdering.LittleEndian) shouldBe n
      }
>>>>>>> 84b4de3d
    }
  }

  test("int conversions") {
    forAll { (n: Int) =>
      BitVector.fromInt(n).toInt() shouldBe n
      BitVector.fromInt(n, ordering = ByteOrdering.LittleEndian).toInt(ordering = ByteOrdering.LittleEndian) shouldBe n
      BitVector.fromInt(n).sliceToInt(0, 32) shouldBe n
      BitVector.fromInt(n).sliceToInt(10,22) shouldBe BitVector.fromInt(n).drop(10).toInt()
      BitVector.fromInt(n).sliceToInt(10,22, ordering = ByteOrdering.LittleEndian) shouldBe
        BitVector.fromInt(n).drop(10).toInt(ordering = ByteOrdering.LittleEndian)
      if (n >= -16383 && n < 16384) {
        BitVector.fromInt(n, size = 15, ordering = ByteOrdering.BigEndian).toInt(ordering = ByteOrdering.BigEndian) shouldBe n
        BitVector.fromInt(n, size = 15, ordering = ByteOrdering.LittleEndian).toInt(ordering = ByteOrdering.LittleEndian) shouldBe n
      }
    }
  }

  test("long conversions") {
    forAll { (n: Long) =>
      BitVector.fromLong(n).toLong() shouldBe n
      BitVector.fromLong(n, ordering = ByteOrdering.LittleEndian).toLong(ordering = ByteOrdering.LittleEndian) shouldBe n
      BitVector.fromLong(n).sliceToLong(10,54) shouldBe BitVector.fromLong(n).drop(10).toLong()
      BitVector.fromLong(n).sliceToLong(10,54, ordering = ByteOrdering.LittleEndian) shouldBe
        BitVector.fromLong(n).drop(10).toLong(ordering = ByteOrdering.LittleEndian)
      if (n >= -16383 && n < 16384) {
        BitVector.fromLong(n, size = 15, ordering = ByteOrdering.BigEndian).toLong(ordering = ByteOrdering.BigEndian) shouldBe n
        BitVector.fromLong(n, size = 15, ordering = ByteOrdering.LittleEndian).toLong(ordering = ByteOrdering.LittleEndian) shouldBe n
      }
    }
  }

  test("digest") {
    forAll { (x: BitVector) =>
      val sha256 = MessageDigest.getInstance("SHA-256")
      x.digest("SHA-256") shouldBe BitVector(ByteVector(sha256.digest(x.toByteArray)))
    }
  }

  test("serialization") {
    forAll { (x: BitVector) => serializationShouldRoundtrip(x) }
  }

  test("buffering") {
    implicit val longs = Arbitrary(Gen.choose(-1L,50L))

    def check(h: BitVector, xs: List[BitVector], delta: Long): Unit = {
      val unbuffered =
        BitVector.reduceBalanced(h :: xs)(_.size)(BitVector.Append(_,_))
      val buffered = xs.foldLeft(h)(_ ++ _)
      // sanity check for buffered
      (buffered.take(delta) ++ buffered.drop(delta)) shouldBe buffered
      // checks for consistency:
      buffered shouldBe unbuffered
      // get
      (0L until unbuffered.size).foreach { i =>
        buffered(i) shouldBe unbuffered(i)
      }
      // update
      val i = delta min (unbuffered.size - 1) max 0
      if (buffered.nonEmpty)
        buffered.update(i, i%2 == 0)(i) shouldBe unbuffered.update(i, i%2 == 0)(i)
      // size
      buffered.size shouldBe unbuffered.size
      // take
      buffered.take(delta) shouldBe unbuffered.take(delta)
      // drop
      buffered.drop(delta) shouldBe unbuffered.drop(delta)
    }

    forAll { (h: BitVector, xs: List[BitVector], delta: Long) =>
      check(h, xs, delta)
      // "evil" case for buffering - chunks of increasing sizes
      val evil = (h :: xs).sortBy(_.size)
      check(evil.head, evil.tail, delta)
    }
  }
}<|MERGE_RESOLUTION|>--- conflicted
+++ resolved
@@ -459,11 +459,6 @@
       BitVector.fromShort(n).toShort() shouldBe n
       BitVector.fromShort(n, ordering = ByteOrdering.LittleEndian).toShort(ordering = ByteOrdering.LittleEndian) shouldBe n
       BitVector.fromShort(n).sliceToShort(0, 16) shouldBe n
-<<<<<<< HEAD
-      BitVector.fromShort(n).sliceToShort(10,6) shouldBe BitVector.fromShort(n).drop(10).toShort()
-      BitVector.fromShort(n).sliceToShort(10,6, ordering = ByteOrdering.LittleEndian) shouldBe
-        BitVector.fromShort(n).drop(10).toShort(ordering = ByteOrdering.LittleEndian)
-=======
       BitVector.fromShort(n).sliceToShort(4,12) shouldBe BitVector.fromShort(n).drop(4).toShort()
       BitVector.fromShort(n).sliceToShort(4,12, ordering = ByteOrdering.LittleEndian) shouldBe
         BitVector.fromShort(n).drop(4).toShort(ordering = ByteOrdering.LittleEndian)
@@ -471,7 +466,6 @@
         BitVector.fromShort(n, size = 15, ordering = ByteOrdering.BigEndian).toShort(ordering = ByteOrdering.BigEndian) shouldBe n
         BitVector.fromShort(n, size = 15, ordering = ByteOrdering.LittleEndian).toShort(ordering = ByteOrdering.LittleEndian) shouldBe n
       }
->>>>>>> 84b4de3d
     }
   }
 
